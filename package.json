--- conflicted
+++ resolved
@@ -36,16 +36,7 @@
     "async": "~0.2.7",
     "request": "~2.16.6",
     "underscore": "~1.4.4",
-<<<<<<< HEAD
-    "xtend": "~2.0.3",
-    "passport-http-bearer": "~1.0.1",
-    "ursa": "~0.8.4",
-    "jwt": "~0.2.0",
-    "jws": "~3.0.0",
-    "jsonwebtoken": "~5.0.1"
-=======
     "xtend": "~2.0.3"
->>>>>>> 6deb0df8
   },
   "devDependencies": {
     "grunt-contrib-jshint": "~0.1.1",
