--- conflicted
+++ resolved
@@ -602,15 +602,10 @@
   var response = options && options.response || req.res;
 
   // 'params': items we get from the request or metadata, such as id_token, code, policy, metadata, cacheKey, etc
-<<<<<<< HEAD
-  var params = { 'tenantIdOrName': tenantIdOrName, 'extraAuthReqQueryParams': extraAuthReqQueryParams, 'extraTokenReqQueryParams': extraTokenReqQueryParams };
+  var params = {'proxy': self._options.proxy,  'tenantIdOrName': tenantIdOrName, 'extraAuthReqQueryParams': extraAuthReqQueryParams, 'extraTokenReqQueryParams': extraTokenReqQueryParams };
   // 'oauthConfig': items needed for oauth flow (like redirection, code redemption), such as token_endpoint, userinfo_endpoint, etc
-  var oauthConfig = { 'resource': resource, 'customState': customState, 'domain_hint': domain_hint, 'login_hint': login_hint, 'prompt': prompt, 'response': response };
-=======
-  var params = { 'proxy': self._options.proxy, 'tenantIdOrName': tenantIdOrName, 'extraAuthReqQueryParams': extraAuthReqQueryParams, 'extraTokenReqQueryParams': extraTokenReqQueryParams };
-  // 'oauthConfig': items needed for oauth flow (like redirection, code redemption), such as token_endpoint, userinfo_endpoint, etc
-  var oauthConfig = { 'proxy': self._options.proxy, 'resource': resource, 'customState': customState, 'domain_hint': domain_hint, 'login_hint': login_hint, 'prompt': prompt, 'response': response };
->>>>>>> e987049e
+  var oauthConfig = {'proxy': self._options.proxy, 'resource': resource, 'customState': customState, 'domain_hint': domain_hint, 'login_hint': login_hint, 'prompt': prompt, 'response': response };
+
   // 'optionsToValidate': items we need to validate id_token against, such as issuer, audience, etc
   var optionsToValidate = {};
 
@@ -1421,18 +1416,8 @@
   // add telemetry
   params[aadutils.getLibraryProductParameterName()] = aadutils.getLibraryProduct();
   params[aadutils.getLibraryVersionParameterName()] = aadutils.getLibraryVersion();
-<<<<<<< HEAD
 
   const location = aadutils.concatUrl(oauthConfig.authorization_endpoint, querystring.stringify(params));
-=======
-  let location;
-
-  // Implement support for standard OpenID Connect params (display, prompt, etc.)
-  if (self._options.isB2C)
-    location = `${oauthConfig.authorization_endpoint}&${querystring.stringify(params)}`;
-  else
-    location = `${oauthConfig.authorization_endpoint}?${querystring.stringify(params)}`;
->>>>>>> e987049e
 
   return self.redirect(location);
 };
