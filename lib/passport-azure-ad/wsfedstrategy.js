--- conflicted
+++ resolved
@@ -19,7 +19,6 @@
 
 /*jslint node: true */
 'use strict';
-
 
 
 var passport = require('passport');
@@ -75,12 +74,8 @@
 
   this._verify = verify;
   this._saml = new saml.SAML(options);
-<<<<<<< HEAD
   this._wsfed = new wsfed(options);
-=======
-  this._wsfed =  new wsfed(options);
   this._passReqToCallback = !!options.passReqToCallback;
->>>>>>> 6deb0df8
 }
 
 util.inherits(Strategy, passport.Strategy);
@@ -91,13 +86,8 @@
 
   if (this.metadata && !this.metadata.wsfed) {
     this.metadata.fetch(function(err) {
-<<<<<<< HEAD
-      if (err) {
-        return this.error(err);
-=======
       if(err) {
         return self.error(err);
->>>>>>> 6deb0df8
       } else {
         wsfed = self.metadata.wsfed;
         self._saml.certs = wsfed.certs;
