--- conflicted
+++ resolved
@@ -19,7 +19,6 @@
  * @flow
  */
 
-
 /*jslint node: true */
 'use strict';
 
@@ -31,23 +30,11 @@
 var aadutils = require('./aadutils');
 var samlutils = require('./samlutils');
 
-<<<<<<< HEAD
-
 var SAML = function(options) {
     this.options = options;
 
     if (options.metadata) {
         this.certs = options.metadata.certs;
-=======
-var SAML = function(options) {
-  this.options = options;
-
-  if (options.metadata) {
-    this.certs = options.metadata.certs;
-  } else {
-    if (!options.cert) {
-      throw new Error('You must set a X509Certificate certificate from the federationmetadata.xml file for your app');
->>>>>>> cb2211f9
     } else {
         if (!options.cert) {
             throw new Error('You must set a X509Certificate certificate from the federationmetadata.xml file for your app');
@@ -59,7 +46,6 @@
 };
 
 Object.defineProperty(SAML, 'certs', {
-<<<<<<< HEAD
     get: function() {
         return this.certs;
     },
@@ -70,44 +56,6 @@
         } else {
             this.certs = [];
             this.certs.push(certs);
-=======
-  get: function() {
-    return this.certs;
-  },
-  set: function(certs) {
-    this.certs = [];
-    if (Array.isArray(certs)) {
-      this.certs = certs;
-    } else {
-      this.certs = [];
-      this.certs.push(certs);
-    }
-  }
-});
-
-SAML.prototype.validateSignature = function(xml, cert, thumbprint) {
-  var self = this;
-  var doc = new xmldom.DOMParser().parseFromString(xml);
-  var signature = xmlCrypto.xpath(doc, "/*/*[local-name(.)='Signature' and namespace-uri(.)='http://www.w3.org/2000/09/xmldsig#']")[0];
-  var sig = new xmlCrypto.SignedXml(null, {
-    idAttribute: 'AssertionID'
-  });
-  sig.keyInfoProvider = {
-    getKeyInfo: function() {
-      return "<X509Data></X509Data>";
-    },
-    getKey: function(keyInfo) {
-      if (thumbprint) {
-        var embeddedSignature = keyInfo[0].getElementsByTagName("X509Certificate");
-        if (embeddedSignature.length > 0) {
-          var base64cer = embeddedSignature[0].firstChild.toString();
-          var shasum = crypto.createHash('sha1');
-          var der = new Buffer(base64cer, 'base64').toString('binary');
-          shasum.update(der);
-          self.calculatedThumbprint = shasum.digest('hex');
-
-          return pem.certToPEM(base64cer);
->>>>>>> cb2211f9
         }
     }
 });
@@ -142,20 +90,8 @@
     sig.loadSignature(signature.toString());
     var valid = sig.checkSignature(xml);
 
-<<<<<<< HEAD
     if (cert) {
         return valid;
-=======
-SAML.prototype.validateResponse = function(samlAssertionString, callback) {
-  var self = this;
-  var validSignature = false;
-  
-  // Verify signature
-  for (var i=0;i<this.certs.length;i++) {
-    if (self.validateSignature(samlAssertionString, this.certs[i], self.options.thumbprint)) {
-      validSignature = true;
-      break;
->>>>>>> cb2211f9
     }
 
     if (thumbprint) {
@@ -163,7 +99,6 @@
     }
 };
 
-<<<<<<< HEAD
 SAML.prototype.validateResponse = function(samlAssertionString, callback) {
     var self = this;
     var validSignature = false;
@@ -174,22 +109,6 @@
             validSignature = true;
             break;
         }
-=======
-  var parser = new xml2js.Parser({
-    explicitRoot: true,
-    explicitArray: false
-  });
-  parser.parseString(samlAssertionString, function(err, doc) {
-
-    var samlAssertion = aadutils.getElement(doc, 'Assertion');
-    var version = '';
-    if (samlAssertion['$'].MajorVersion === '1') {
-      version = '1.1';
-    } else if (samlAssertion['$'].Version === '2.0') {
-      version = '2.0';
-    } else {
-      return callback(new Error('SAML Assertion version not supported'), null);
->>>>>>> cb2211f9
     }
 
     if (!validSignature) {
@@ -212,7 +131,6 @@
             return callback(new Error('SAML Assertion version not supported'), null);
         }
 
-<<<<<<< HEAD
         if (!samlutils.validateExpiration(samlAssertion, version)) {
             return callback(new Error('Token has expired.'), null);
         }
@@ -228,15 +146,6 @@
             return callback(new Error("getProfile error:" + e.message));
         }
     });
-=======
-    try {
-      var profile = samlutils.getProfile(samlAssertion);
-      return callback(null, profile);
-    } catch (e) {
-      return callback(new Error("getProfile error:" + e.message));
-    }
-  });
->>>>>>> cb2211f9
 };
 
 exports.SAML = SAML;